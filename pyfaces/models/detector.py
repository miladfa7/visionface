from abc import ABC, abstractmethod
import numpy as np
from typing import Any
from dataclasses import dataclass

class Detector(ABC):
    """
    Abstract base class for a face detection system.

    This class defines the interface for building a detection model,
    running detection on images, and post-processing the results.
    Subclasses must implement all abstract methods.
    """

    def __init__(self, MODEL_ID: int = 0, MIN_CONFIDENCE: float = 0.5):
        """
        Initialize the base Detector with a confidence threshold.

        Args:
            conf (float): Minimum confidence score to consider a face detection valid. Default 0.25
        """
        self.model_id = MODEL_ID
        self.conf = MIN_CONFIDENCE

    @abstractmethod
    def build_model(self) -> Any:
        """
        Build and return the face detection model.

        This method should load or initialize the face detection model.
        Returns:
            model (Any): The model used for detection.
        """
        pass

    @abstractmethod
    def detect_faces(self, img: np.ndarray):
        """
        Detect faces in the given image.

        Args:
            img (np.ndarray): Input image as a NumPy array (H, W, C).

        Returns:
            detections (Any): Raw output of the detection model.
        """
        pass
    
    @abstractmethod
    def process_faces(self, results): 
        """
        Process the raw detections into a structured format.

        This could include bounding boxes, landmarks, confidence scores, etc.

        Args:
            results (Any): Raw model output from `detect_faces`.

        Returns:
            results (List[Any]): Processed list of face detection results in a consistent format.
        """
        pass


@dataclass
class DetectedFace:
    """
    Represents detected faces in an image.

    Attributes:
        x (int): The x-coordinate of the top-left corner of the face bounding box.
        y (int): The y-coordinate of the top-left corner of the face bounding box.
        w (int): The width of the face bounding box.
        h (int): The height of the face bounding box.
        conf (float): The confidence score of the face detection, typically between 0 and 1.
        class_name (str): The name of the detected class (e.g., "face").
    """
<<<<<<< HEAD
    xmin: int
    ymin: int
    xmax: int 
    ymax: int 
=======
    x: int
    y: int
    w: int 
    h: int 
>>>>>>> d04e6f97
    conf: float
    class_name: str

    @property
    def xyxy(self):
        """
        Returns the bounding box coordinates as a tuple (x1, y1, x2, y2).
        """
        return (self.x, self.y, self.x + self.w, self.y + self.h)
    
    @property
    def xywh(self):
        """
        Returns the bounding box coordinates as a tuple (x, y, w, h).
        """
        return (self.x, self.y, self.w, self.h)

    def to_dict(self):
        return {
            "xywh": self.xywh,
            "xyxy": self.xyxy,
            "conf": self.conf,
            "class_name": self.class_name
        }<|MERGE_RESOLUTION|>--- conflicted
+++ resolved
@@ -75,17 +75,10 @@
         conf (float): The confidence score of the face detection, typically between 0 and 1.
         class_name (str): The name of the detected class (e.g., "face").
     """
-<<<<<<< HEAD
     xmin: int
     ymin: int
     xmax: int 
     ymax: int 
-=======
-    x: int
-    y: int
-    w: int 
-    h: int 
->>>>>>> d04e6f97
     conf: float
     class_name: str
 
